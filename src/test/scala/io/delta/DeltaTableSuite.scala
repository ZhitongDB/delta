--- conflicted
+++ resolved
@@ -38,21 +38,13 @@
   }
 
   test("forPath - with non-Delta table path") {
-<<<<<<< HEAD
-    val msg = "not a Delta table"
-=======
     val msg = "not a delta table"
->>>>>>> b1a87ecd
     withTempDir { dir =>
       testData.write.format("parquet").mode("overwrite").save(dir.getAbsolutePath)
       testError(msg) { DeltaTable.forPath(spark, dir.getAbsolutePath) }
       testError(msg) { DeltaTable.forPath(dir.getAbsolutePath) }
     }
   }
-<<<<<<< HEAD
-=======
-
->>>>>>> b1a87ecd
 
   test("as") {
     withTempDir { dir =>
