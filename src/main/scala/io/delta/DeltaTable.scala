/*
 * Copyright 2019 Databricks, Inc.
 *
 * Licensed under the Apache License, Version 2.0 (the "License");
 * you may not use this file except in compliance with the License.
 * You may obtain a copy of the License at
 *
 * http://www.apache.org/licenses/LICENSE-2.0
 *
 * Unless required by applicable law or agreed to in writing, software
 * distributed under the License is distributed on an "AS IS" BASIS,
 * WITHOUT WARRANTIES OR CONDITIONS OF ANY KIND, either express or implied.
 * See the License for the specific language governing permissions and
 * limitations under the License.
 */

package io.delta

<<<<<<< HEAD
=======
import org.apache.spark.sql.delta._
>>>>>>> b1a87ecd
import org.apache.hadoop.fs.Path

import org.apache.spark.sql.delta._
import org.apache.spark.sql._

/**
 * Main class for programmatically interacting with Delta tables.
 * You can create DeltaTable instances using the static methods.
 * {{{
 *   DeltaTable.forPath(pathToTheDeltaTable)
 * }}}
 *
 */
class DeltaTable private(df: Dataset[Row]) {

  /**
   * Apply an alias to the DeltaTable. This is similar to `Dataset.as(alias)` or
   * SQL `tableName AS alias`.
   */
  def as(alias: String): DeltaTable = new DeltaTable(df.as(alias))

  /**
   * Get a DataFrame (that is, Dataset[Row]) representation of this Delta table.
   */
  def toDF: Dataset[Row] = df
}

object DeltaTable {
  /**
   * Create a DeltaTable for the data at the given `path`.
   *
   * Note: This uses the active SparkSession in the current thread to read the table data. Hence,
   * this throws error if active SparkSession has not been set, that is,
   * `SparkSession.getActiveSession()` is empty.
   */
  def forPath(path: String): DeltaTable = {
    val sparkSession = SparkSession.getActiveSession.getOrElse {
      throw new IllegalArgumentException("Could not find active SparkSession")
    }
    forPath(sparkSession, path)
  }

  /**
   * Create a DeltaTable for the data at the given `path` using the given SparkSession to
   * read the data.
   */
  def forPath(sparkSession: SparkSession, path: String): DeltaTable = {
    if (DeltaTableUtils.isDeltaTable(sparkSession, new Path(path))) {
      new DeltaTable(sparkSession.read.format("delta").load(path))
    } else {
      throw DeltaErrors.notADeltaTableException(DeltaTableIdentifier(path = Some(path)))
    }
  }

}<|MERGE_RESOLUTION|>--- conflicted
+++ resolved
@@ -16,13 +16,10 @@
 
 package io.delta
 
-<<<<<<< HEAD
-=======
-import org.apache.spark.sql.delta._
->>>>>>> b1a87ecd
 import org.apache.hadoop.fs.Path
 
 import org.apache.spark.sql.delta._
+
 import org.apache.spark.sql._
 
 /**
